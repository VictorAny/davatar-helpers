<<<<<<< HEAD
import { Web3Provider, getDefaultProvider } from '@ethersproject/providers';
import React, { useEffect, useState } from 'react';
=======
import { ethers } from 'ethers';
import React, { useEffect, useState, ReactChild } from 'react';
>>>>>>> 8c7bea0f

import Image from './Image';

export { default as Image } from './Image';

export interface DavatarProps {
  size: number;
  address: string;
  // eslint-disable-next-line @typescript-eslint/no-explicit-any
  provider?: any;
  graphApiKey?: string;
  generatedAvatarType?: 'jazzicon' | 'blockies';
  defaultComponent?: ReactChild | ReactChild[];
}

export default function Davatar({
  size,
  address,
  provider,
  graphApiKey,
  generatedAvatarType,
  defaultComponent,
}: DavatarProps) {
  const [avatarUri, setAvatarUri] = useState<string | null>(null);

  useEffect(() => {
    const eth = provider ? new Web3Provider(provider) : getDefaultProvider();
    eth.lookupAddress(address).then(ensName => {
      if (ensName) {
        eth.getResolver(ensName).then(resolver => {
          resolver.getText('avatar').then(avatar => {
            if (avatar && avatar.length > 0) {
              setAvatarUri(avatar);
            }
          });
        });
      }
    });
  }, [address, provider]);

  return (
    <Image
      size={size}
      address={address}
      uri={avatarUri}
      graphApiKey={graphApiKey}
      generatedAvatarType={generatedAvatarType}
      defaultComponent={defaultComponent}
    />
  );
}<|MERGE_RESOLUTION|>--- conflicted
+++ resolved
@@ -1,10 +1,5 @@
-<<<<<<< HEAD
 import { Web3Provider, getDefaultProvider } from '@ethersproject/providers';
-import React, { useEffect, useState } from 'react';
-=======
-import { ethers } from 'ethers';
 import React, { useEffect, useState, ReactChild } from 'react';
->>>>>>> 8c7bea0f
 
 import Image from './Image';
 
